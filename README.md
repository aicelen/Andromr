--- conflicted
+++ resolved
@@ -11,11 +11,6 @@
 
 ## Build
 *Note: Buildozer is really fragile and support by me is limited.*
-<<<<<<< HEAD
-
-Andromr is built with buildozer under WSL. If you are new to buildozer you can follow this [tutorial](https://www.youtube.com/watch?v=pzsvN3fuBA0) for setting buildozer up.
-=======
->>>>>>> db6ce415
 
 Andromr is built with buildozer under WSL. If you are new to buildozer you can follow this [tutorial](https://www.youtube.com/watch?v=pzsvN3fuBA0) for setting buildozer up.
 You also need to copy the .tflite models into your folder.
